--- conflicted
+++ resolved
@@ -6,11 +6,8 @@
 import requests
 import json
 
-<<<<<<< HEAD
-BASE_URL = "https://recruiter-verify-tab.preview.emergentagent.com/api"
-=======
+
 BASE_URL = "https://settings-view-fix.preview.emergentagent.com/api"
->>>>>>> 5da37228
 
 def test_metrics_endpoint():
     """Test the metrics endpoint with detailed analysis"""
